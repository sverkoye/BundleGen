--- conflicted
+++ resolved
@@ -70,11 +70,7 @@
                                   host: always take host lib and create mount bind. Skips the library from image rootfs if it was there.\n
                                   Default mode is 'normal'. When apiversion info not available the effect is the same as mode 'host'""")
 # @click.option('--disable-lib-mounts', required=False, help='Disable automatically bind mounting in libraries that exist on the STB. May increase bundle size', is_flag=True)
-<<<<<<< HEAD
-def generate(image, outputdir, platform, appmetadata, searchpath, creds, yes, nodepwalking, libmatchingmode):
-=======
-def generate(image, outputdir, platform, searchpath, creds, ipk, appmetadata, yes):
->>>>>>> 9a33ef54
+def generate(image, outputdir, platform, searchpath, creds, ipk, appmetadata, yes, nodepwalking, libmatchingmode):
     """Generate an OCI Bundle for a specified platform
     """
 
